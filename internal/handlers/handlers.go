package handlers

import "infra/internal"

// HandleApps lists applications on the server
func HandleApps(args []string) {
	internal.TryCatch(func() {
		handleApps(args)
	})
}

// HandleConfigWithContext manages environment variable configuration using context
func HandleConfigWithContext(ctx *internal.ExecutionContext, args []string) {
	internal.TryCatch(func() {
		handleConfigWithContext(ctx, args)
	})
}

// HandleRunWithContext executes arbitrary commands using context
func HandleRunWithContext(ctx *internal.ExecutionContext, args []string) {
	internal.TryCatch(func() {
		handleRunWithContext(ctx, args)
	})
}

// HandleLogsWithContext shows application logs using context
func HandleLogsWithContext(ctx *internal.ExecutionContext, args []string) {
	internal.TryCatch(func() {
		handleLogsWithContext(ctx, args)
	})
}

// HandleStatusWithContext shows service/container status using context
func HandleStatusWithContext(ctx *internal.ExecutionContext, args []string) {
	internal.TryCatch(func() {
		handleStatusWithContext(ctx, args)
	})
}

// HandleRestartWithContext restarts services/containers using context
func HandleRestartWithContext(ctx *internal.ExecutionContext, args []string) {
	internal.TryCatch(func() {
		handleRestartWithContext(ctx, args)
	})
}

// HandleRollbackWithContext rolls back to a previous release using context
func HandleRollbackWithContext(ctx *internal.ExecutionContext, args []string) {
	internal.TryCatch(func() {
		handleRollbackWithContext(ctx, args)
	})
}

// HandleDeploy deploys applications via git push
func HandleDeploy(args []string) {
	internal.TryCatch(func() {
		handleDeploy(args)
	})
}

// HandleSSH establishes SSH connections to servers
func HandleSSH(args []string) {
	internal.TryCatch(func() {
		handleSSH(args)
	})
}

// HandleTool provides utility commands for scripts
func HandleTool(args []string) {
	internal.TryCatch(func() {
		handleTool(args)
	})
}

// HandleServer manages server connections and remotes
func HandleServer(args []string) {
<<<<<<< HEAD
	handleServer(args)
}

// HandlePlugins manages plugin-related commands
func HandlePlugins(args []string) {
	handlePlugins(args)
}

// HandleServices manages service-related commands
func HandleServices(args []string) {
	handleServices(args)
=======
	internal.TryCatch(func() {
		handleServer(args)
	})
>>>>>>> 3812309a
}<|MERGE_RESOLUTION|>--- conflicted
+++ resolved
@@ -74,8 +74,9 @@
 
 // HandleServer manages server connections and remotes
 func HandleServer(args []string) {
-<<<<<<< HEAD
-	handleServer(args)
+	internal.TryCatch(func() {
+		handleServer(args)
+	})
 }
 
 // HandlePlugins manages plugin-related commands
@@ -86,9 +87,4 @@
 // HandleServices manages service-related commands
 func HandleServices(args []string) {
 	handleServices(args)
-=======
-	internal.TryCatch(func() {
-		handleServer(args)
-	})
->>>>>>> 3812309a
 }
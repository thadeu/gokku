package internal

import (
	"bufio"
	"os"
	"path/filepath"
	"strings"
	"syscall"
)

// GetConfigPath returns the path to the configuration file
func GetConfigPath() string {
	home, _ := os.UserHomeDir()
	return filepath.Join(home, ".gokku", "config.yml")
}

// ExtractRemoteFlag extracts the --remote flag from arguments and returns the remote name and remaining args
func ExtractRemoteFlag(args []string) (string, []string) {
	var remote string
	var remaining []string

	for i := 0; i < len(args); i++ {
		if args[i] == "--remote" && i+1 < len(args) {
			remote = args[i+1]
			i++ // Skip next arg
		} else {
			remaining = append(remaining, args[i])
		}
	}

	return remote, remaining
}

// ExtractAppFlag extracts the -a or --app flag from arguments and returns the app name and remaining args
func ExtractAppFlag(args []string) (string, []string) {
	var app string
	var remaining []string

	for i := 0; i < len(args); i++ {
		if (args[i] == "-a" || args[i] == "--app") && i+1 < len(args) {
			app = args[i+1]
			i++ // Skip next arg
		} else {
			remaining = append(remaining, args[i])
		}
	}

	return app, remaining
}

// IsRunningOnServer returns true if running on the server environment
// Uses ~/.gokkurc file to determine mode, with fallback to client mode if file doesn't exist
func IsRunningOnServer() bool {
	return IsServerMode()
}

// GetGokkuRcPath returns the path to the ~/.gokkurc file
func GetGokkuRcPath() string {
	home, _ := os.UserHomeDir()
	return filepath.Join(home, ".gokkurc")
}

// ReadGokkuRcMode reads the mode from ~/.gokkurc file
// Returns "client", "server", or empty string if file doesn't exist or is invalid
func ReadGokkuRcMode() string {
	rcPath := GetGokkuRcPath()

	file, err := os.Open(rcPath)

	if err != nil {
		return ""
	}

	defer file.Close()

	scanner := bufio.NewScanner(file)

	var mode string

	for scanner.Scan() {
		line := strings.TrimSpace(scanner.Text())
		mode, _ = strings.CutPrefix(line, "mode=")
	}

	return mode
}

// IsClientMode returns true if running in client mode
// Falls back to client mode if ~/.gokkurc doesn't exist
func IsClientMode() bool {
	mode := ReadGokkuRcMode()

	if mode == "" {
		// If file doesn't exist, assume client mode (fallback)
		return true
	}

	return mode == "client"
}

// IsServerMode returns true if running in server mode
// Falls back to client mode if ~/.gokkurc doesn't exist
func IsServerMode() bool {
	mode := ReadGokkuRcMode()

	if mode == "" {
		// If file doesn't exist, assume client mode (fallback)
		return false
	}

	return mode == "server"
}

<<<<<<< HEAD
// ExtractFlagValue extracts a flag value from arguments
func ExtractFlagValue(args []string, flag string) string {
	for i := 0; i < len(args); i++ {
		if args[i] == flag && i+1 < len(args) {
			return args[i+1]
		}
	}
	return ""
}

// ExtractAppName extracts app name from arguments (no environment concept)
func ExtractAppName(args []string) string {
	app, _ := ExtractAppFlag(args)
	return app
=======
// IsSignalInterruption checks if the error is due to signal interruption
func IsSignalInterruption(err error) bool {
	if err == nil {
		return false
	}

	// Check if it's a signal error
	if exitError, ok := err.(*os.SyscallError); ok {
		if exitError.Err == syscall.EINTR {
			return true
		}
	}

	// For long-running operations, we'll be more permissive with signal handling
	// This is a simplified approach that works better with SSH and Docker commands
	return true
>>>>>>> 3812309a
}<|MERGE_RESOLUTION|>--- conflicted
+++ resolved
@@ -111,7 +111,6 @@
 	return mode == "server"
 }
 
-<<<<<<< HEAD
 // ExtractFlagValue extracts a flag value from arguments
 func ExtractFlagValue(args []string, flag string) string {
 	for i := 0; i < len(args); i++ {
@@ -126,7 +125,8 @@
 func ExtractAppName(args []string) string {
 	app, _ := ExtractAppFlag(args)
 	return app
-=======
+}
+
 // IsSignalInterruption checks if the error is due to signal interruption
 func IsSignalInterruption(err error) bool {
 	if err == nil {
@@ -143,5 +143,4 @@
 	// For long-running operations, we'll be more permissive with signal handling
 	// This is a simplified approach that works better with SSH and Docker commands
 	return true
->>>>>>> 3812309a
 }